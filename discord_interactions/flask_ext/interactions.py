#!/usr/bin/env python

"""
MIT License

Copyright (c) 2020-2021 Linus Bartsch

Permission is hereby granted, free of charge, to any person obtaining a copy
of this software and associated documentation files (the "Software"), to deal
in the Software without restriction, including without limitation the rights
to use, copy, modify, merge, publish, distribute, sublicense, and/or sell
copies of the Software, and to permit persons to whom the Software is
furnished to do so, subject to the following conditions:

The above copyright notice and this permission notice shall be included in all
copies or substantial portions of the Software.

THE SOFTWARE IS PROVIDED "AS IS", WITHOUT WARRANTY OF ANY KIND, EXPRESS OR
IMPLIED, INCLUDING BUT NOT LIMITED TO THE WARRANTIES OF MERCHANTABILITY,
FITNESS FOR A PARTICULAR PURPOSE AND NONINFRINGEMENT. IN NO EVENT SHALL THE
AUTHORS OR COPYRIGHT HOLDERS BE LIABLE FOR ANY CLAIM, DAMAGES OR OTHER
LIABILITY, WHETHER IN AN ACTION OF CONTRACT, TORT OR OTHERWISE, ARISING FROM,
OUT OF OR IN CONNECTION WITH THE SOFTWARE OR THE USE OR OTHER DEALINGS IN THE
SOFTWARE.
"""

from flask import Flask, request, jsonify, Response, g
from discord_interactions import (
    Interaction,
    InteractionType,
    InteractionResponse,
    InteractionCallbackType,
    ResponseFlags,
    InteractionApplicationCommandCallbackData,
    ApplicationCommandInteractionDataOption,
    verify_key,
    ApplicationCommand,
    ApplicationClient,
)
from discord_interactions import ocm
from typing import Callable, Union, Type, Dict, List, Tuple, Optional, Any
from threading import Thread

from .context import AfterCommandContext, CommandContext, ComponentContext


_CommandCallbackReturnType = Union[
    InteractionResponse, str, None, Tuple[Optional[str], bool]
]
_CommandCallback = Union[
    Callable[[], _CommandCallbackReturnType],
    Callable[
        [Union[Interaction, ocm.Command, ocm.Option, CommandContext]],
        _CommandCallbackReturnType,
    ],
    Callable[[CommandContext, Any], _CommandCallbackReturnType],
]
_AfterCommandCallback = Callable[[AfterCommandContext], None]
_DecoratedCommand = Union[ApplicationCommand, str, _CommandCallback, Type[ocm.Command]]


class SubCommandData:
    """
    Stores and handles registering callbacks for a registered
    subcommand or subcommand group.

    :type name: str
    :param name: Name of the subcommand (group).

    :param cb:
        The function to be called when the subcommand or
        a subcommand in the subcommand group is invoked.
    """

    def __init__(self, name: str, cb: _CommandCallback):
        self.name = name
        self.callback = cb
        self.after_callback = None
        self.fallback_callback = None
        self._subcommands: Dict[str, SubCommandData] = {}

    @property
    def subcommands(self) -> Dict[str, "SubCommandData"]:
        return self._subcommands

    def after_command(self, f: _AfterCommandCallback):
        """
        A decorator to register a function that gets called after a command has run.
        The function will be internally called from within Flask's `after_request`
        function.
        """

        self.after_callback = f

    def register_subcommand(
        self, name: str, callback: _CommandCallback
    ) -> "SubCommandData":
        """
        Register a callback for a subcommand or subcommand group to the parent
        command, subcommand or subcommand group.

        :type name: `str`
        :param name:
            The name of the subcommand or subcommand group.

        :type callback: `callable`
        :param callback:
            The function to register as a callback.

        :rtype: :class:`SubCommandData`
        :return:
            An object that can be used to register further callbacks for the subcommand,
            subcommand group or it's children.
        """

        cmd = SubCommandData(name, callback)
        self._subcommands[name] = cmd
        return cmd

    def subcommand(
        self, name: str = ""
    ) -> Callable[[_CommandCallback], "SubCommandData"]:
        """
        A decorator to register callbacks for subcommands or subcommand groups to the
        parent.
        Calls :meth:`register_subcommand` internally.

        :type name: `str`
        :param name:
            The subcommands name.
            If left empty, the name will be derived from the function name.

        :return: The actual decorator.
        """

        def decorator(f: _CommandCallback):
            return self.register_subcommand(name or f.__name__.lower().strip("_"), f)

        return decorator

    def fallback(self, f: Callable):
        """
        A decorator to register a fallback callback function that will be called for
        all subcommands that don't have their own callback registered
        or if no subcommand was provided at all (this case should never occur).

        :param f: The callback function.
        """

        self.fallback_callback = f


class CommandData(SubCommandData):
    """
    Stores and handles registering callbacks for a registered command.

    :type name: str
    :param name: Name of the command.

    :param cb: The function to be called when the command is invoked.

    :type cmd: Optional[:class:`ApplicationCommand`]
    :param cmd: The object storing structural information for the command.
    """

    def __init__(self, name: str, cb: _CommandCallback, cmd: ApplicationCommand = None):
        super().__init__(name, cb)
        self.application_command = cmd


class Interactions:
    def __init__(
        self, app: Flask, public_key: str, app_id: int = None, path: str = "/"
    ):
        self._app = app
        self._public_key = public_key
        self._app_id = app_id
        self._path = path

        app.add_url_rule(path, "interactions", self._main, methods=["POST"])
        app.after_request_funcs["interactions"] = self._after_request

        self._commands: Dict[str, CommandData] = {}
        self._components: Dict[str, Callable] = {}

    @property
    def path(self) -> str:
        return self._path

    @property
    def commands(self) -> List[ApplicationCommand]:
        """ All registered application commands """

        return [
            cmd.application_command
            for cmd in self._commands.values()
            if cmd.application_command is not None
        ]

    def publish_commands(self, client: ApplicationClient, guild: int = None):
        """
        Create all registered commands as application commands at Discord.

        .. Note::
            This performs a bulk overwrite, which means that currently registered
            commands that are not registered to the :class:`Interactions` object will be
            deleted. If you only want to create specific commands, use
            :meth:`ApplicationClient.create_command`.

        :type client: :class:`ApplicationClient`
        :param client:
            The application client to use for registering the commands at Discord.

        :type guild: int
        :param guild:
            ID of the optional guild to register the commands at.
            Commands will be registered globally if left `None`.
        """

        client.bulk_overwrite_commands(self.commands, guild=guild)

    def _verify_request(self):
        signature = request.headers.get("X-Signature-Ed25519")
        timestamp = request.headers.get("X-Signature-Timestamp")

        if signature is None or timestamp is None:
            return False

        return verify_key(request.data, signature, timestamp, self._public_key)

    def _main(self):
        g.interaction = None
        g.interaction_response = None

        # Verify request
        if not self._app.config["TESTING"]:
            if not self._verify_request():
                return "Bad request signature", 401

        # Handle interactions
        interaction = Interaction(**request.json)

        if interaction.type == InteractionType.PING:
<<<<<<< HEAD
            return jsonify(InteractionResponse(InteractionCallbackType.PONG).to_dict())
=======
            # handle a ping
            return jsonify(InteractionResponse(InteractionResponseType.PONG).to_dict())
>>>>>>> c30ae886
        elif interaction.type == InteractionType.APPLICATION_COMMAND:
            # handle an application command (slash command)
            cmd_name = interaction.data.name
            cb = self._commands[cmd_name].callback
            ctx = CommandContext(interaction)
            cmd: Optional[ocm.Command] = None

            if cb.__code__.co_argcount > 1:
                # the cb takes more than one argument; pass them
                args, kwargs = self._get_cb_args_kwargs(cb, interaction.data.options)
                resp = cb(ctx, *args, **kwargs)
            elif cb.__code__.co_argcount == 1:
                # callback takes only one argument; figure out it's type
                cb_data = interaction
                if len(annotations := cb.__annotations__.values()) > 0:
                    cmd_type = next(iter(annotations))
                    if issubclass(cmd_type, ocm.Command):
                        cb_data = cmd = cmd_type.wrap(interaction)
                    elif issubclass(cmd_type, CommandContext):
                        cb_data = ctx = cmd_type(interaction)

                resp = cb(cb_data)
            else:
                resp = cb()

            # figure out whether to call subcommands
            if resp is None and len(interaction.data.options) == 1:
                option = interaction.data.options[0]
                if option.is_sub_command:
                    sub_cmd_data = self._commands[cmd_name].subcommands.get(option.name)
                    if sub_cmd_data is None:
                        # no callback registered for subcommand; try fallback
                        if self._commands[cmd_name].fallback_callback is not None:
                            resp = self._commands[cmd_name].fallback_callback(ctx)
                    else:
                        ocm_sub = None
                        if cmd is not None:
                            ocm_sub = cmd.get_options()[option.name]
                        resp = self._handle_subcommand(
                            ctx, option, sub_cmd_data, ocm_sub
                        )

            # build the actual interaction response
            if isinstance(resp, InteractionResponse):
                # response is already provided
                interaction_response = resp
            else:
                # figure out what the response should look like
                ephemeral = False

                if isinstance(resp, tuple):
                    resp, ephemeral = resp

                if resp is None:
                    r_type = InteractionCallbackType.DEFERRED_CHANNEL_MESSAGE
                    r_data = None
                    if ephemeral:
                        r_data = InteractionApplicationCommandCallbackData(
                            flags=[ResponseFlags.EPHEMERAL]
                        )
                else:
                    r_type = InteractionCallbackType.CHANNEL_MESSAGE
                    r_data = InteractionApplicationCommandCallbackData(str(resp))
                    if ephemeral:
                        r_data.flags = [ResponseFlags.EPHEMERAL]

                interaction_response = InteractionResponse(
                    type=r_type,
                    data=r_data,
                )

            g.interaction = interaction
            g.interaction_response = interaction_response

            return jsonify(interaction_response.to_dict())

        elif interaction.type == InteractionType.MESSAGE_COMPONENT:
            # a message component has been interacted with (e.g. button clicked)
            ctx = ComponentContext(interaction)
            cb = self._components.get(ctx.custom_id)
            resp = cb(ctx)  # call the callback

            if isinstance(resp, InteractionResponse):
                interaction_response = resp
            elif resp is None:
                interaction_response = InteractionResponse(
                    InteractionCallbackType.DEFERRED_UPDATE_MESSAGE
                )
            else:
                r_data = InteractionApplicationCommandCallbackData(content=resp)

                interaction_response = InteractionResponse(
                    InteractionCallbackType.UPDATE_MESSAGE, r_data
                )

            g.interaction = interaction
            g.interaction_response = interaction_response

            return jsonify(interaction_response.to_dict())

        else:
            return "Unknown interaction type", 501

    @staticmethod
    def _get_cb_args_kwargs(
        cb, options: List[ApplicationCommandInteractionDataOption]
    ) -> Tuple[list, dict]:
        arg_diff = cb.__code__.co_argcount - (len(options) + 1)
        num_kwargs = len(cb.__defaults__ or ())
        if 1 < num_kwargs > arg_diff > 0:
            # if not all arguments can be passed by position
            cb_args = options[:-arg_diff]
            cb_kwargs = options[-arg_diff:]
        else:
            cb_args = options
            cb_kwargs = []
        return [o.value for o in cb_args], {o.name: o.value for o in cb_kwargs}

    @classmethod
    def _handle_subcommand(
        cls,
        ctx: CommandContext,
        interaction_sub: ApplicationCommandInteractionDataOption,
        data: SubCommandData,
        ocm_sub: Optional[ocm.Option] = None,
    ) -> _CommandCallbackReturnType:
        """ Handle calling registered callbacks corresponding to invoked subcommands """

        cb = data.callback
        arg_count = cb.__code__.co_argcount

        if arg_count > 2:
            args, kwargs = cls._get_cb_args_kwargs(cb, interaction_sub.options)
            resp = cb(ctx, *args, **kwargs)
        elif arg_count == 2:
            # callback takes only one argument; figure out it's type
            cb_data = interaction_sub
            if len(annotations := cb.__annotations__) > 0:
                cb_data_arg_name = cb.__code__.co_varnames[arg_count - 1]
                cmd_type = annotations[cb_data_arg_name]
                if issubclass(cmd_type, ocm.Option):
                    if ocm_sub is None:
                        ocm_sub = cmd_type(name=interaction_sub.name)
                        ocm_sub._Option__data = interaction_sub
                    cb_data = ocm_sub
            resp = cb(ctx, cb_data)
        elif arg_count == 1:
            resp = cb(ctx)
        else:
            resp = cb()

        if resp is None and len(interaction_sub.options) == 1:
            option = interaction_sub.options[0]
            if option.is_sub_command:
                sub_cmd_data = data.subcommands.get(option.name)
                if sub_cmd_data is None:
                    # try to call fallback if subcommand callback is not registered
                    if data.fallback_callback is not None:
                        resp = data.fallback_callback(ctx)
                else:
                    if ocm_sub is not None:
                        ocm_sub = ocm_sub.get_options()[option.name]
                    resp = cls._handle_subcommand(ctx, option, sub_cmd_data, ocm_sub)

        return resp

    def _after_request(self, response: Response):
        interaction = g.interaction
        interaction_response = g.interaction_response

        if interaction is None:
            return response

        cmd = self._commands[interaction.data.name]

        if cmd.after_callback is None:
            return response

        ctx = AfterCommandContext(interaction, interaction_response)

        t = Thread(target=cmd.after_callback, args=(ctx,))
        t.start()

        return response

    def register_command(
        self,
        command: Union[ApplicationCommand, Type[ocm.Command], str],
        callback: _CommandCallback,
    ) -> CommandData:
        """
        Register a callback function for a Discord Slash Command.

        :param command: The command that the callback is registered for
        :param callback: The function that is called when the command is triggered
        :return: An object containing all the command data (e.g. structure, callbacks)
        """

        if isinstance(command, str):
            cmd = CommandData(command, callback)
        elif isinstance(command, ApplicationCommand):
            cmd = CommandData(command.name, callback, command)
        elif issubclass(command, ocm.Command):
            cmd = CommandData(
                command.__cmd_name__, callback, command.to_application_command()
            )
        else:
            raise TypeError(
                "'command' must be 'str', 'ApplicationCommand'"
                + "or subclass of 'ocm.Command'"
            )

        self._commands[cmd.name] = cmd
        return cmd

    def command(
        self, command: _DecoratedCommand = None
    ) -> Union[Callable[[_CommandCallback], CommandData], CommandData]:
        """
        A decorator to register a slash command.
        Calls :meth:`register_command` internally.

        :param command: The command that the decorated function is called on
        """

        _f = None
        if isinstance(command, Callable) and not isinstance(command, type(ocm.Command)):
            _f = command
            command = None

        def decorator(f: _CommandCallback) -> CommandData:
            if command is not None:
                return self.register_command(command, f)
            elif len(annotations := f.__annotations__.values()) > 0:
                _command = next(
                    iter(annotations)
                )  # get :class:`ocm.Command` from type annotation
                return self.register_command(_command, f)
            else:
                return self.register_command(f.__name__.lower().strip("_"), f)

        return decorator(_f) if _f is not None else decorator

    def register_component(self, component_id: str, callback: Callable):
        self._components[component_id] = callback

    def component(self, component_id: str):
        def decorator(f: Callable):
            self.register_component(component_id, f)

        return decorator<|MERGE_RESOLUTION|>--- conflicted
+++ resolved
@@ -241,12 +241,8 @@
         interaction = Interaction(**request.json)
 
         if interaction.type == InteractionType.PING:
-<<<<<<< HEAD
+            # handle a ping
             return jsonify(InteractionResponse(InteractionCallbackType.PONG).to_dict())
-=======
-            # handle a ping
-            return jsonify(InteractionResponse(InteractionResponseType.PONG).to_dict())
->>>>>>> c30ae886
         elif interaction.type == InteractionType.APPLICATION_COMMAND:
             # handle an application command (slash command)
             cmd_name = interaction.data.name
