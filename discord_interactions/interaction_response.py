--- conflicted
+++ resolved
@@ -64,16 +64,8 @@
     tts: bool = False
     embeds: List[DictConvertible] = None
     allowed_mentions: DictConvertible = None
-<<<<<<< HEAD
-    flags: List[ResponseFlags] = None
+    flags: ResponseFlags = ResponseFlags.NONE
     components: List[Component] = None
-
-    @staticmethod
-    def _flags_to_int(flags: List[ResponseFlags]) -> int:
-        return sum(map(lambda flag: flag.value, flags))
-=======
-    flags: ResponseFlags = ResponseFlags.NONE
->>>>>>> 855ad076
 
     def to_dict(self) -> dict:
         data = {}
@@ -87,13 +79,9 @@
         if self.allowed_mentions:
             data["allowed_mentions"] = self.allowed_mentions.to_dict()
         if self.flags:
-<<<<<<< HEAD
-            data["flags"] = self._flags_to_int(self.flags)
+            data["flags"] = self.flags.value
         if self.components:
             data["components"] = [c.to_dict() for c in self.components]
-=======
-            data["flags"] = self.flags.value
->>>>>>> 855ad076
 
         return data
 
@@ -146,7 +134,7 @@
             kwargs["flags"] |= ResponseFlags.EPHEMERAL
 
         super().__init__(
-            type=InteractionResponseType.CHANNEL_MESSAGE,
+            type=InteractionCallbackType.CHANNEL_MESSAGE,
             data=InteractionApplicationCommandCallbackData(
                 content=content, embeds=[embed] if embed else [], **kwargs
             ),
